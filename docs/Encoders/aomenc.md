--- conflicted
+++ resolved
@@ -15,7 +15,6 @@
 | --cq-level=arg | Constant/Constrained Quality level, used in Q/CQ modes |
 | --target-bitrate=arg | Bitrate (kbps) |
 | --bit-depth=arg |  Bit depth (8, 10, 12) |
-<<<<<<< HEAD
 | --tile-columns=arg | Number of tile columns to use, log2 (number to power of 2). Therefore, if you set the number to 2, it'll do 2²= 4 tile columns. |
 | --tile-rows=arg | Number of tile rows to use, log2  (number to power of 2). Therefore, if you set the number to 1, it'll do 2¹= 2 tile rows. |
 | --threads=arg | Allowed number of threads to use. It is recommended to set to however many cores you have for chunked encoding, and how many threads you have for single instance encoding.|
@@ -36,14 +35,6 @@
 | --transfer-characteristics=arg | Transfer characteristics (CICP) of input content(unspecified, bt709, bt470m, bt470bg, bt601, smpte240, lin, log100, log100sq10, iec61966, bt1361, srgb, bt2020-10bit, bt2020-12bit, smpte2084, hlg, smpte428. Leave at default unless you have HDR content or your source's transfer characteristics are different; in that case, set it to whatever your content is.
 | --matrix-coefficients=arg | Matrix coefficients (CICP) of input content: identity, bt709, unspecified, fcc73, bt470bg, bt601, smpte240, ycgco, bt2020ncl, bt2020cl, smpte2085, chromncl, chromcl, ictcp. Leave at default unless you have HDR content or your source's matrix coefficients information is different; in that case, set it to whatever your content is.
 
-                                          
-=======
-| --lag-in-frames=arg | Amount of lag in frames (0..35) 19(default) | 
-| --tile-columns=arg | Number of tile columns to use, log2 (number to power of 2) |
-| --tile-rows=arg | Number of tile rows to use, log2  (number to power of 2)|
-| --threads=arg | Allowed number of threads to use|
-
->>>>>>> 9a56f702
 ### Examples of settings
 
 ##### Constant quality:
